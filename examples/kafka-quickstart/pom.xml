<?xml version="1.0" encoding="UTF-8"?>
<project xmlns="http://maven.apache.org/POM/4.0.0" xmlns:xsi="http://www.w3.org/2001/XMLSchema-instance" xsi:schemaLocation="http://maven.apache.org/POM/4.0.0 http://maven.apache.org/xsd/maven-4.0.0.xsd">
  <modelVersion>4.0.0</modelVersion>

<<<<<<< HEAD
  <parent>
    <groupId>io.smallrye.reactive</groupId>
    <artifactId>smallrye-reactive-messaging</artifactId>
    <version>1.1.0-SNAPSHOT</version>
    <relativePath>../..</relativePath>
  </parent>
=======
>>>>>>> 1b0cef66

  <groupId>io.smallrye.reactive</groupId>
  <artifactId>kafka-quickstart</artifactId>
  <version>1.0.9-SNAPSHOT</version>


  <properties>
    <maven.compiler.source>1.8</maven.compiler.source>
    <maven.compiler.target>1.8</maven.compiler.target>
    <weld-core.version>3.1.3.Final</weld-core.version>
    <cdi.version>2.0.2</cdi.version>
    <slf4j.version>1.7.30</slf4j.version>

    <mainClass>acme.Main</mainClass>
  </properties>

  <dependencies>
    <dependency>
      <groupId>io.smallrye.reactive</groupId>
      <artifactId>smallrye-reactive-messaging-provider</artifactId>
      <version>1.0.9-SNAPSHOT</version>
    </dependency>

    <dependency>
      <groupId>io.smallrye.reactive</groupId>
      <artifactId>smallrye-reactive-streams-operators</artifactId>
      <version>1.0.10</version>
    </dependency>

    <dependency>
      <groupId>io.smallrye.config</groupId>
      <artifactId>smallrye-config</artifactId>
      <version>1.5.1</version>
    </dependency>

    <dependency>
      <groupId>io.smallrye.reactive</groupId>
<<<<<<< HEAD
      <artifactId>smallrye-reactive-messaging-provider</artifactId>
      <version>1.1.0-SNAPSHOT</version>
    </dependency>
    <dependency>
      <groupId>io.smallrye.reactive</groupId>
=======
>>>>>>> 1b0cef66
      <artifactId>smallrye-reactive-messaging-kafka</artifactId>
      <version>1.1.0-SNAPSHOT</version>
      <exclusions>
        <exclusion>
          <!-- this avoid having the logging working, to exclude it -->
          <groupId>org.slf4j</groupId>
          <artifactId>slf4j-log4j12</artifactId>
        </exclusion>
      </exclusions>
    </dependency>

    <dependency>
      <groupId>org.jboss.weld.se</groupId>
      <artifactId>weld-se-core</artifactId>
      <version>${weld-core.version}</version>
    </dependency>
    <dependency>
      <groupId>jakarta.enterprise</groupId>
      <artifactId>jakarta.enterprise.cdi-api</artifactId>
      <version>${cdi.version}</version>
    </dependency>

    <dependency>
      <groupId>org.slf4j</groupId>
      <artifactId>slf4j-simple</artifactId>
      <version>${slf4j.version}</version>
    </dependency>
  </dependencies>

  <build>
    <plugins>
      <plugin>
        <artifactId>maven-jar-plugin</artifactId>
        <version>3.2.0</version>
        <configuration>
          <archive>
            <manifest>
              <mainClass>${mainClass}</mainClass>
            </manifest>
          </archive>
        </configuration>
      </plugin>
      <plugin>
        <groupId>org.codehaus.mojo</groupId>
        <artifactId>exec-maven-plugin</artifactId>
        <version>1.6.0</version>
        <executions>
          <execution>
            <id>start-example</id>
            <goals>
              <goal>java</goal>
            </goals>
          </execution>
        </executions>
        <configuration>
          <mainClass>${mainClass}</mainClass>
        </configuration>
      </plugin>

      <plugin>
        <groupId>org.apache.maven.plugins</groupId>
        <artifactId>maven-install-plugin</artifactId>
        <version>2.5.2</version>
        <configuration>
          <skip>true</skip>
        </configuration>
      </plugin>
      <plugin>
        <groupId>org.sonatype.plugins</groupId>
        <artifactId>nexus-staging-maven-plugin</artifactId>
        <version>1.6.8</version>
        <configuration>
          <skipNexusStagingDeployMojo>true</skipNexusStagingDeployMojo>
        </configuration>
      </plugin>
    </plugins>
  </build>
</project><|MERGE_RESOLUTION|>--- conflicted
+++ resolved
@@ -1,16 +1,6 @@
 <?xml version="1.0" encoding="UTF-8"?>
 <project xmlns="http://maven.apache.org/POM/4.0.0" xmlns:xsi="http://www.w3.org/2001/XMLSchema-instance" xsi:schemaLocation="http://maven.apache.org/POM/4.0.0 http://maven.apache.org/xsd/maven-4.0.0.xsd">
   <modelVersion>4.0.0</modelVersion>
-
-<<<<<<< HEAD
-  <parent>
-    <groupId>io.smallrye.reactive</groupId>
-    <artifactId>smallrye-reactive-messaging</artifactId>
-    <version>1.1.0-SNAPSHOT</version>
-    <relativePath>../..</relativePath>
-  </parent>
-=======
->>>>>>> 1b0cef66
 
   <groupId>io.smallrye.reactive</groupId>
   <artifactId>kafka-quickstart</artifactId>
@@ -48,14 +38,6 @@
 
     <dependency>
       <groupId>io.smallrye.reactive</groupId>
-<<<<<<< HEAD
-      <artifactId>smallrye-reactive-messaging-provider</artifactId>
-      <version>1.1.0-SNAPSHOT</version>
-    </dependency>
-    <dependency>
-      <groupId>io.smallrye.reactive</groupId>
-=======
->>>>>>> 1b0cef66
       <artifactId>smallrye-reactive-messaging-kafka</artifactId>
       <version>1.1.0-SNAPSHOT</version>
       <exclusions>
